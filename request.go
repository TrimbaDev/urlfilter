package urlfilter

import (
	"strings"

	"golang.org/x/net/publicsuffix"
)

// RequestType is the request types enumeration
type RequestType int

const (
	// TypeDocument (main frame)
	TypeDocument RequestType = 1 << iota
	// TypeSubdocument (iframe) $subdocument
	TypeSubdocument
	// TypeScript (javascript, etc) $script
	TypeScript
	// TypeStylesheet (css) $stylesheet
	TypeStylesheet
	// TypeObject (flash, etc) $object
	TypeObject
	// TypeImage (any image) $image
	TypeImage
	// TypeXmlhttprequest (ajax/fetch) $xmlhttprequest
	TypeXmlhttprequest
<<<<<<< HEAD

=======
>>>>>>> 3100573b
	// TypeMedia (video/music) $media
	TypeMedia
	// TypeFont (any custom font) $font
	TypeFont
	// TypeWebsocket (a websocket connection) $websocket
	TypeWebsocket
	// TypeOther - any other request type
	TypeOther

	// TypeAllRequestTypes combines all other request type flags
	TypeAllRequestTypes = TypeDocument | TypeSubdocument | TypeScript | TypeStylesheet |
		TypeObject | TypeImage | TypeXmlhttprequest | TypeMedia |
		TypeFont | TypeWebsocket | TypeOther
)

// Request represents a web request with all it's necessary properties
type Request struct {
	RequestType RequestType // request type
	ThirdParty  bool        // true if request is third-party

	// IsHostnameRequest means that the request is for a given Hostname,
	//  and not for a URL, and we don't really know what protocol it is.
	// This can be true for DNS requests, or for HTTP CONNECT, or SNI matching.
	IsHostnameRequest bool

	URL          string // Request URL
	URLLowerCase string // Request URL in lower case
	Hostname     string // Request hostname
	Domain       string // Request domain (eTLD+1)

	SourceURL      string // Source URL
	SourceHostname string // Source hostname
	SourceDomain   string // Source domain (eTLD+1)
}

// NewRequest creates a new instance of "Request" and populates it's fields
func NewRequest(url string, sourceURL string, requestType RequestType) *Request {
	r := Request{
		RequestType: requestType,

		URL:          url,
		URLLowerCase: strings.ToLower(url),
		Hostname:     extractHostname(url),

		SourceURL:      sourceURL,
		SourceHostname: extractHostname(sourceURL),
	}

	domain, err := publicsuffix.EffectiveTLDPlusOne(r.Hostname)
	if err == nil && domain != "" {
		r.Domain = domain
	} else {
		r.Domain = r.Hostname
	}

	sourceDomain, err := publicsuffix.EffectiveTLDPlusOne(r.SourceHostname)
	if err == nil && sourceDomain != "" {
		r.SourceDomain = sourceDomain
	} else {
		r.SourceDomain = r.SourceHostname
	}

	if r.SourceDomain != "" && r.SourceDomain != r.Domain {
		r.ThirdParty = true
	}

	return &r
}

// NewRequestForHostname creates a new instance of "Request" for matching hostname.
// It uses "http://" as a protocol and TypeDocument as a request type.
func NewRequestForHostname(hostname string) *Request {
	r := Request{
		RequestType:       TypeDocument,
		URL:               "http://" + hostname,
		URLLowerCase:      "http://" + hostname,
		Hostname:          hostname,
		ThirdParty:        false,
		IsHostnameRequest: true,
	}

	domain, err := publicsuffix.EffectiveTLDPlusOne(r.Hostname)
	if err == nil && domain != "" {
		r.Domain = domain
	} else {
		r.Domain = r.Hostname
	}

	return &r
}

func extractHostname(url string) string {
	if url == "" {
		return ""
	}

	firstIdx := strings.Index(url, "//")
	if firstIdx == -1 {
		// This is a non hierarchical structured URL (e.g. stun: or turn:)
		// https://tools.ietf.org/html/rfc4395#section-2.2
		// https://tools.ietf.org/html/draft-nandakumar-rtcweb-stun-uri-08#appendix-B
		firstIdx = strings.Index(url, ":")
		if firstIdx == -1 {
			return ""
		}
		firstIdx = firstIdx - 1
	} else {
		firstIdx = firstIdx + 2
	}

	nextIdx := 0
	for i := firstIdx; i < len(url); i++ {
		c := url[i]
		if c == '/' || c == ':' || c == '?' {
			nextIdx = i
			break
		}
	}

	if nextIdx == 0 {
		nextIdx = len(url)
	}

	if nextIdx <= firstIdx {
		return ""
	}

	return url[firstIdx:nextIdx]
}<|MERGE_RESOLUTION|>--- conflicted
+++ resolved
@@ -24,10 +24,6 @@
 	TypeImage
 	// TypeXmlhttprequest (ajax/fetch) $xmlhttprequest
 	TypeXmlhttprequest
-<<<<<<< HEAD
-
-=======
->>>>>>> 3100573b
 	// TypeMedia (video/music) $media
 	TypeMedia
 	// TypeFont (any custom font) $font
